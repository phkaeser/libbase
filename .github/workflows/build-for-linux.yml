--- conflicted
+++ resolved
@@ -10,19 +10,11 @@
   build:
     runs-on: ubuntu-latest
 
-    container:
-      image: debian:bookworm
-        
     steps:
     - name: Install package dependencies.
       run: |
-<<<<<<< HEAD
-        apt-get update
-        apt-get install -y git \
-=======
         sudo apt-get update
         sudo apt-get install -y \
->>>>>>> a776f8a2
           cmake \
           doxygen \
           git \
@@ -44,12 +36,6 @@
       run: |
         cmake --build ${{github.workspace}}/build --target doc
 
-<<<<<<< HEAD
-    - name: Run all tests
-      run: |
-        ${{github.workspace}}/build/subprocess_test_success this
-=======
     - name: Run tests.
       run: |
->>>>>>> a776f8a2
         ctest --test-dir ${{github.workspace}}/build --build-run-dir ${{github.workspace}}/build -V

/* ========================================================================= */
/**
 * @file test.c
 *
 * @copyright
 * Copyright 2023 Google LLC
 *
 * Licensed under the Apache License, Version 2.0 (the "License");
 * you may not use this file except in compliance with the License.
 * You may obtain a copy of the License at
 *
 * https://www.apache.org/licenses/LICENSE-2.0
 *
 * Unless required by applicable law or agreed to in writing, software
 * distributed under the License is distributed on an "AS IS" BASIS,
 * WITHOUT WARRANTIES OR CONDITIONS OF ANY KIND, either express or implied.
 * See the License for the specific language governing permissions and
 * limitations under the License.
 */

#include <curses.h>
#include <stdarg.h>
#include <fnmatch.h>
#include <limits.h>
#include <stdio.h>
#include <string.h>
#include <unistd.h>
#include <term.h>
#include <threads.h>

#include "arg.h"
#include "assert.h"
#include "dllist.h"
#include "file.h"
#include "log_wrappers.h"
#include "test.h"

/** Information on current test case. */
struct _bs_test_t {
    /** Index of current test case (for information only). */
    int                       case_idx;
    /** Current test case descriptor. */
    const bs_test_case_t      *case_ptr;

    /** Test outcome: Failed? */
    bool                      failed;
    /** Test report summary (through bs_test_succeed, bs_test_fail) */
    char                      report[256];
};

/** Terminal codes for commands we're requiring. */
struct _bs_test_tcode {
    /** Buffer for storing all codes. */
    char                      all_codes[2048];
    /** Code for setting the foreground color. */
    const char                *code_set_foreground;
    /** Code for setting the background color. */
    const char                *code_set_background;
    /** Sets default colour-pair to the original one. */
    const char                *code_orig_pair;
    /** Code for entering bold mode. */
    const char                *code_enter_bold_mode;
    /** Code for clearing attributes. */
    const char                *code_exit_attribute_mode;
};

/** Attributes for setting terminal attributes. */
enum _bs_test_attributes {
    BS_TEST_ATTR_SKIP = 0x0201,
    BS_TEST_ATTR_FAIL = 0x020C,
    BS_TEST_ATTR_SUCCESS = 0x020A,
    BS_TEST_ATTR_RESET = -1,
};

/** Double-linked-list node, information about a failed test case. */
struct bs_test_fail_node {
    /** Node of the double-linked list. */
    bs_dllist_node_t          dlnode;
    /** Full name of the test (including test suite)*. */
    char                      *full_name_ptr;
};

/** Summary on a test run (either a case or a set). */
struct bs_test_report {
    /** Number of failed tests. */
    int                      failed;
    /** Number of succeeded tests. */
    int                      succeeded;
    /** Number of skipped tests. */
    int                      skipped;
    /** Total number of tests. */
    int                      total;
};

/* Other helpers */
static void bs_test_tcode_init(void);
static int bs_test_putc(int c);
static void bs_test_puts(const char *fmt_ptr, ...) __ARG_PRINTF__(1, 2);
static void bs_test_attr(int attr);

/* Set helpers. */
static void bs_test_set_report(const bs_test_set_t *set_ptr,
                               const struct bs_test_report *set_report_ptr);
static int bs_test_set(const bs_test_set_t *set_ptr,
                       const char *pattern_ptr,
                       bs_dllist_t *failed_tests_ptr);

/* Testcase helpers. */
static void bs_test_case_prepare(bs_test_t *test_ptr,
                                 const bs_test_set_t *set_ptr,
                                 int case_idx);
static void bs_test_case_report(const bs_test_t *test_ptr, bool enabled);

static struct bs_test_fail_node *bs_test_case_fail_node_create(
    char *full_name_ptr);
static void bs_test_case_fail_node_destroy(
    struct bs_test_fail_node *fnode_ptr);
static char *bs_test_case_create_full_name(
    const bs_test_set_t *set_ptr,
    const bs_test_case_t *case_ptr);

/* == Data ================================================================= */

/** Terminal codes. */
static struct _bs_test_tcode  bs_test_tcode;
/** Line separator between test cases. */
static const char             *bs_test_linesep_ptr =
    "----------------------------------------"
    "---------------------------------------";
/** Line separator between test sets. */
static const char             *bs_test_report_separator_ptr =
    "========================================"
    "=======================================";

static char                  *bs_test_filter_ptr = NULL;
static char                  *bs_test_data_dir_ptr = NULL;

static const bs_arg_t        bs_test_args[] = {
    BS_ARG_STRING(
        "test_filter",
        "Filter to apply for selecting tests. Uses fnmatch on the full name.",
        "*",
        &bs_test_filter_ptr),
    BS_ARG_STRING(
        "test_data_directory",
        "Directory to use for test data. Setting this flag takes precedence "
        "over the parameter specified through the `bs_test_param_t` arg to "
        "bs_test().",
        NULL,
        &bs_test_data_dir_ptr),
    BS_ARG_SENTINEL()
};

/* == Exported Functions =================================================== */

/* ------------------------------------------------------------------------- */
int bs_test(
    const bs_test_set_t *test_sets,
    int argc,
    const char **argv,
    const bs_test_param_t *param_ptr)
{
    struct bs_test_report     report;
    int                       i;
    bool                      run_set;
    bs_dllist_t               failed_tests;

    if (NULL == test_sets) return 0;
    if (!bs_arg_parse(bs_test_args, BS_ARG_MODE_NO_EXTRA, &argc, argv)) {
        bs_arg_print_usage(stderr, bs_test_args);
        return -1;
    }

    if (NULL == bs_test_data_dir_ptr &&
        NULL != param_ptr &&
        NULL != param_ptr->test_data_dir_ptr) {
        bs_test_data_dir_ptr = logged_strdup(param_ptr->test_data_dir_ptr);
        if (NULL == bs_test_data_dir_ptr) return -1;
    }

    bs_test_tcode_init();

    memset(&report, 0, sizeof(report));
    memset(&failed_tests, 0, sizeof(failed_tests));
    /** List of all failed tests. */
    while (NULL != test_sets->name_ptr) {

        /* If any args are given, check if the name matches. */
        run_set = 1 >= argc;
        for (i = 1; i < argc; i++) {
            if (0 == strcmp(argv[i], test_sets->name_ptr)) {
                run_set = true;;
            }
        }

        if (run_set && test_sets->enabled) {
            if (bs_test_set(test_sets, bs_test_filter_ptr, &failed_tests)) {
                report.failed++;
            } else {
                report.succeeded++;
            }
        } else {
            report.skipped++;
        }

        report.total++;
        test_sets++;
    }

    if (report.failed) {
        bs_test_attr(BS_TEST_ATTR_FAIL);
        bs_test_puts("FAILED: % 66d/% 3d\n",
                     report.failed, report.total);

        /* Print all failed tests. */
        struct bs_test_fail_node *fnode_ptr;
        while (NULL != (fnode_ptr = (struct bs_test_fail_node*)
                        bs_dllist_pop_front(&failed_tests))) {
            bs_test_puts(" %s\n", fnode_ptr->full_name_ptr);
            bs_test_case_fail_node_destroy(fnode_ptr);
        }
        bs_test_attr(BS_TEST_ATTR_RESET);
    } else if (report.succeeded) {
        bs_test_attr(BS_TEST_ATTR_SUCCESS);
        bs_test_puts("SUCCESS: % 65d/% 3d\n",
                     report.succeeded, report.total);
        bs_test_attr(BS_TEST_ATTR_RESET);
    }
    if (report.skipped) {
        bs_test_attr(BS_TEST_ATTR_SKIP);
        bs_test_puts("SKIPPED: % 65d/% 3d\n", report.skipped, report.total);
        bs_test_attr(BS_TEST_ATTR_RESET);
    }

    BS_ASSERT(0 == bs_dllist_size(&failed_tests));
    bs_arg_cleanup(bs_test_args);
    return report.failed;
}


/* ------------------------------------------------------------------------- */
void bs_test_succeed(bs_test_t *test, const char *fmt_ptr, ...)
{
    va_list                   ap;

    if ((!test->failed) && ('\0' == test->report[0])) {
        va_start(ap, fmt_ptr);
        vsnprintf(test->report, sizeof(test->report), fmt_ptr, ap);
        va_end(ap);
    }
}

/* ------------------------------------------------------------------------- */
void bs_test_fail_at(
    bs_test_t *test,
    const char *fname_ptr,
    int line,
    const char *fmt_ptr, ...)
{
    va_list                   ap;

    if (!test->failed) {
        test->failed = true;
        int pos = snprintf(&test->report[0], sizeof(test->report),
                           "%s(%d): ", fname_ptr, line);
        if (0 > pos || (size_t)pos >= sizeof(test->report)) return;

        va_start(ap, fmt_ptr);
        vsnprintf(&test->report[pos], sizeof(test->report) - pos, fmt_ptr, ap);
        va_end(ap);
    }
}

/* ------------------------------------------------------------------------- */
bool bs_test_failed(bs_test_t *test_ptr)
{
    return test_ptr->failed;
}

/* ------------------------------------------------------------------------- */
void bs_test_verify_streq_at(
    bs_test_t *test_ptr,
    const char *fname_ptr,
    const int line,
    const char *a_ptr,
    const char *hash_a_ptr,
    const char *b_ptr,
    const char *hash_b_ptr)
{
    if (0 == strcmp(a_ptr, b_ptr)) {
        // TODO: report bs_test_succeed.
        return;
    }

    size_t pos = 0;
    while (a_ptr[pos] && b_ptr[pos] && a_ptr[pos] == b_ptr[pos]) {
        ++pos;
    }
    bs_test_fail_at(
        test_ptr, fname_ptr, line,
        "%s (\"%s\") not equal %s (\"%s\") at %zu (0x%02x != 0x%02x)",
        hash_a_ptr, a_ptr, hash_b_ptr, b_ptr, pos, a_ptr[pos], b_ptr[pos]);
}

/* ------------------------------------------------------------------------- */
void bs_test_verify_strmatch_at(
    bs_test_t *test_ptr,
    const char *fname_ptr,
    const int line,
    const char *a_ptr,
    const char *hash_a_ptr,
    const char *regex_ptr)
{
    regex_t regex;
    int rv = regcomp(&regex, regex_ptr, REG_EXTENDED);
    if (0 != rv) {
        char err_buf[512];
        regerror(rv, &regex, err_buf, sizeof(err_buf));
        BS_TEST_FAIL(test_ptr, "Failed regcomp(\"%s\"): %s",
                     regex_ptr, err_buf);
        return;
    }

    regmatch_t matches[1];
    rv = regexec(&regex, a_ptr, 1, matches, 0);
    regfree(&regex);
    if (REG_NOMATCH == rv) {
        bs_test_fail_at(
            test_ptr, fname_ptr, line,
            "%s (\"%s\") does not match \"%s\".",
            hash_a_ptr, a_ptr, regex_ptr);
    }
}

/* ------------------------------------------------------------------------- */
void bs_test_verify_memeq_at(
    bs_test_t *test_ptr,
    const char *fname_ptr,
    const int line,
    const void *a_ptr,
    const char *hash_a_ptr,
    const void *b_ptr,
    const char *hash_b_ptr,
    const size_t size)
{
    if (0 != memcmp(a_ptr, b_ptr, size)) {
        bs_test_fail_at(
            test_ptr, fname_ptr, line,
            "Buffer at %p (%s) != at %p (%s) for %zu",
            a_ptr, hash_a_ptr, b_ptr, hash_b_ptr, size);
    }
}

/* ------------------------------------------------------------------------- */
const char *bs_test_resolve_path(const char *fname_ptr)
{
    // POSIX doesn't really say whether the terminating NUL would fit.
    // Add a spare byte for that.
    static thread_local char resolved_path[PATH_MAX + 1];
    return bs_file_join_realpath(
        bs_test_data_dir_ptr, fname_ptr, resolved_path);
}
/* == Static (Local) Functions ============================================= */

/* ------------------------------------------------------------------------- */
/**
 * Initializes terminal escape codes.
 *
 * @param tcode_ptr
 */
void bs_test_tcode_init(void)
{
    char                      *code_buf_ptr;
    char                      tc_buf[4096];

    char *term_ptr = getenv("TERM");
<<<<<<< HEAD
    if (NULL == term_ptr ||
        0 == strcmp(term_ptr, "xterm-color") ||
        0 == strcmp(term_ptr, "xterm-256color")) {
        /* Hack: Some Unixes use xterm-color, but fail to provide a termcap */
=======
    if (NULL == term_ptr) {
        // Fallback: Use xterm, provides colors also on github workflows...
        term_ptr = "xterm";
    } else if (0 == strcmp(term_ptr, "xterm-color") ||
               0 == strcmp(term_ptr, "xterm-256color")) {
        // Hack: Some Unixes use xterm-color, but fail to provide a termcap.
>>>>>>> a776f8a2
        term_ptr = "xterm";
    }
    BS_ASSERT(0 < tgetent(tc_buf, term_ptr));

    memset(&bs_test_tcode, 0, sizeof(struct _bs_test_tcode));
    code_buf_ptr = bs_test_tcode.all_codes;

    // https://pubs.opengroup.org/onlinepubs/007908799/xcurses/terminfo.html.
    bs_test_tcode.code_set_background = tgetstr((char*)"Sb", &code_buf_ptr);
    bs_test_tcode.code_set_foreground = tgetstr((char*)"Sf", &code_buf_ptr);
    bs_test_tcode.code_orig_pair = tgetstr((char*)"op", &code_buf_ptr);

    bs_test_tcode.code_enter_bold_mode =
        tgetstr((char*)"md", &code_buf_ptr);
    bs_test_tcode.code_exit_attribute_mode =
        tgetstr((char*)"me", &code_buf_ptr);
}

/* ------------------------------------------------------------------------- */
/**
 * Print a character to terminal. Wrapper for terminal-code functions.
 *
 * @param c
 *
 * @return 0 on success.
 */
int bs_test_putc(int c)
{
    char x = c;
    /* return 0 on success */
    return 1 - write(1, &x, 1);
}

/* ------------------------------------------------------------------------- */
/**
 * Print to terminal.
 *
 * @param fmt_ptr             Format string, as vsnprintf takes.
 * @param ...                 Additional arguments.
 */
void bs_test_puts(const char *fmt_ptr, ...)
{
    char                      line_buf[1024];
    int                       len;
    va_list                   ap;

    va_start(ap, fmt_ptr);
    len = vsnprintf(line_buf, sizeof(line_buf), fmt_ptr, ap);
    if ((size_t)len > sizeof(line_buf)) len = sizeof(line_buf);
    va_end(ap);

    int written_len = 0;
    for (written_len = 0;
         written_len < len;
         written_len = write(1, &line_buf[written_len], len)) ;
}

/* ------------------------------------------------------------------------- */
/**
 * Set terminal attributes.
 *
 * @param attr:               - bit 0..2 : 7-bit foreground
 *                            - bit 3 : toggle bold mode
 *                            - bit 4..6 : 7-bit background
 *                            - bit 7 : ignored.
 *                            - bit 8 : do not set foreground
 *                            - bit 9 : do not set background
 *                            - a value of -1 resets attributes
 */
void bs_test_attr(int attr)
{
    if (-1 == attr) {
        tputs(bs_test_tcode.code_orig_pair, 0, bs_test_putc);
        tputs(bs_test_tcode.code_exit_attribute_mode, 0, bs_test_putc);
        return;
    }

    if (0x100 != (0x100 & attr)) {
        tputs(tparm((char*)bs_test_tcode.code_set_foreground,
                    attr & 0x07, 0, 0, 0, 0, 0, 0, 0, 0),
              0, bs_test_putc);
    }
    if (attr & 0x08) {
        tputs(bs_test_tcode.code_enter_bold_mode, 0, bs_test_putc);
    }

    if (0x0200 != (0x0200 & attr)) {
        tputs(tparm((char*)bs_test_tcode.code_set_background,
                    (attr & 0x70) >> 4, 0, 0, 0, 0, 0, 0, 0, 0),
              0, bs_test_putc);
    }
}

/* ------------------------------------------------------------------------- */
/**
 * Print summary of test set.
 *
 * @param test_ptr            Test state.
 * @param set_report_ptr      Report.
 */
void bs_test_set_report(const bs_test_set_t *set_ptr,
                        const struct bs_test_report *set_report_ptr)
{
    bs_test_puts("%s\n %-65.65s ",
                 bs_test_report_separator_ptr,
                 set_ptr->name_ptr);
    bs_test_puts("OK");
    bs_test_puts(": % 3d/% 3d\n%s\n",
                 set_report_ptr->succeeded,
                 set_report_ptr->total,
                 bs_test_report_separator_ptr);
}

/* ------------------------------------------------------------------------- */
/**
 * Runs the test cases of the specified test set.
 *
 * @param test_ptr            Test state.
 * @param pattern_ptr         Which tests to run, using fnmatch.
 * @param set_ptr             Set to run.
 *
 * @return 0, if all tests of the test reported success, or the number of
 *     failed test cases.
 */
int bs_test_set(const bs_test_set_t *set_ptr,
                const char *pattern_ptr,
                bs_dllist_t *failed_tests_ptr)
{
    const bs_test_case_t      *case_ptr;
    struct bs_test_fail_node  *fnode_ptr;
    struct bs_test_report     set_report;
    int                       case_idx;
    bs_test_t                 test;

    bs_test_puts("%s\n Set: %-73.73s\n",
                 bs_test_report_separator_ptr,
                 set_ptr->name_ptr);
    memset(&set_report, 0, sizeof(set_report));

    /* step through descriptors and run each test */
    for (case_idx = 0;
         NULL != set_ptr->case_ptr[case_idx].name_ptr;
         set_report.total++, case_idx++) {

        case_ptr = set_ptr->case_ptr + case_idx;
        bs_test_puts("%s\n", bs_test_linesep_ptr);
        bs_test_case_prepare(&test, set_ptr, case_idx);
        bool enabled = case_ptr->enabled;

        char *full_name_ptr = bs_test_case_create_full_name(set_ptr, case_ptr);
        if (NULL == full_name_ptr) {
            test.failed = true;
        } else {
            if (fnmatch(pattern_ptr, full_name_ptr, 0)) {
                enabled = false;
            }
            if (enabled) {
                case_ptr->test_fn(&test);
            }
        }

        if (!enabled) {
            set_report.skipped++;
        } else if (!test.failed) {
            set_report.succeeded++;
        } else {
            set_report.failed++;
            fnode_ptr = bs_test_case_fail_node_create(full_name_ptr);
            if (fnode_ptr) {
                bs_dllist_push_back(failed_tests_ptr, &fnode_ptr->dlnode);
                full_name_ptr = NULL;
            }
        }

        if (NULL != full_name_ptr) free(full_name_ptr);

        bs_test_case_report(&test, enabled);
    }

    bs_test_set_report(set_ptr, &set_report);
    return set_report.failed;
}

/* ------------------------------------------------------------------------- */
/**
 * Prepares test_ptr for this test case.
 *
 * @param test_ptr            Test state.
 * @param set_ptr             Test set.
 * @param case_idx            Index of the test case within the set.
 */
void bs_test_case_prepare(bs_test_t *test_ptr,
                          const bs_test_set_t *set_ptr,
                          int case_idx)
{
    test_ptr->case_idx = case_idx;
    test_ptr->case_ptr = set_ptr->case_ptr + case_idx;
    test_ptr->failed = false;
    memset(test_ptr->report, 0, sizeof(test_ptr->report));
}

/* ------------------------------------------------------------------------- */
/**
 * Reports the outcome of this particular testcase.
 *
 * @param test_ptr
 */
void bs_test_case_report(const bs_test_t *test_ptr, bool enabled)
{
    const char                *outcome_ptr;
    int                       attr;

    if (!enabled) {
        attr = BS_TEST_ATTR_SKIP;
        outcome_ptr = "SKIP";
    } else if (test_ptr->failed) {
        attr = BS_TEST_ATTR_FAIL;
        outcome_ptr = "FAIL";
    } else {
        attr = BS_TEST_ATTR_SUCCESS;
        outcome_ptr = "SUCCESS";
    }

    bs_test_puts(" % 3d: %-63.63s ",
                 test_ptr->case_idx,
                 test_ptr->case_ptr->name_ptr);
    bs_test_attr(attr);
    bs_test_puts("%8.8s", outcome_ptr);
    bs_test_attr(BS_TEST_ATTR_RESET);
    bs_test_puts("\n");

    if ((enabled) && ('\0' != test_ptr->report[0])) {
        bs_test_puts("  %s\n", test_ptr->report);
    }
    bs_test_attr(BS_TEST_ATTR_RESET);
}

/* ------------------------------------------------------------------------- */
/**
 * Create a double-linked-list node with information on a failed test.
 *
 * @param full_name_ptr
 *
 * @return Pointer to the node or NULL on error.
 */
struct bs_test_fail_node *bs_test_case_fail_node_create(char *full_name_ptr)
{
    struct bs_test_fail_node  *fnode_ptr;

    fnode_ptr = calloc(1, sizeof(struct bs_test_fail_node));
    if (NULL == fnode_ptr) return NULL;

    fnode_ptr->full_name_ptr = full_name_ptr;
    return fnode_ptr;
}

/* ------------------------------------------------------------------------- */
/**
 * Destroy a double-linked-list node with failed-test information.
 *
 * @see bs_test_case_fail_node_create
 *
 * @param fnode_ptr
 */
void bs_test_case_fail_node_destroy(struct bs_test_fail_node *fnode_ptr)
{
    if (NULL != fnode_ptr->full_name_ptr) {
        free(fnode_ptr->full_name_ptr);
    }
    free(fnode_ptr);
}

/* ------------------------------------------------------------------------- */
/**
 * Creates the fully-qualified test name from the set and the case.
 *
 * @param set_ptr
 * @param case_ptr
 *
 * @return Pointer to the full name, or NULL on error.
 */
char *bs_test_case_create_full_name(
    const bs_test_set_t *set_ptr,
    const bs_test_case_t *case_ptr)
{
    char *full_name_ptr = logged_malloc(
        strlen(set_ptr->name_ptr) + strlen(case_ptr->name_ptr) + 2);
    if (NULL == full_name_ptr) return NULL;

    strcpy(full_name_ptr, set_ptr->name_ptr);
    full_name_ptr[strlen(set_ptr->name_ptr)] = '.';
    strcpy(full_name_ptr + strlen(set_ptr->name_ptr) + 1, case_ptr->name_ptr);
    return full_name_ptr;
}

/* == Unit self-tests ====================================================== */
/** @cond TEST */

static void bs_test_test_report(bs_test_t *test_ptr);
static void bs_test_eq_neq_tests(bs_test_t *test_ptr);

const bs_test_case_t bs_test_test_cases[] = {
    { 1, "succeed/fail reporting", bs_test_test_report },
    { 1, "eq/neq tests", bs_test_eq_neq_tests },
    { 0, NULL, NULL }  /* sentinel. */
};

void bs_test_test_fail(bs_test_t *test_ptr)
{
    BS_TEST_FAIL(test_ptr, "fail");
}

void bs_test_test_succeed(bs_test_t *test_ptr)
{
    bs_test_succeed(test_ptr, "success");
}

void bs_test_test_succeed_fail(bs_test_t *test_ptr)
{
    bs_test_succeed(test_ptr, "success");
    BS_TEST_FAIL(test_ptr, "fail");
}

void bs_test_test_fail_succeed(bs_test_t *test_ptr)
{
    BS_TEST_FAIL(test_ptr, "fail");
    bs_test_succeed(test_ptr, "success");
}

/**
 * Tests bs_test_fail and bs_test_succeed.
 */
void bs_test_test_report(bs_test_t *test_ptr)
{
    bs_test_t                 sub_test;

    memset(&sub_test, 0, sizeof(bs_test_t));
    bs_test_test_fail(&sub_test);
    BS_TEST_VERIFY_TRUE(test_ptr, sub_test.failed);
    BS_TEST_VERIFY_TRUE(test_ptr, bs_test_failed(&sub_test));
    memset(&sub_test, 0, sizeof(bs_test_t));
    bs_test_test_succeed(&sub_test);
    BS_TEST_VERIFY_FALSE(test_ptr, sub_test.failed);
    BS_TEST_VERIFY_FALSE(test_ptr, bs_test_failed(&sub_test));

    /** bs_test_fail takes precedence over bs_test_succeed. */
    memset(&sub_test, 0, sizeof(bs_test_t));
    bs_test_test_succeed_fail(&sub_test);
    BS_TEST_VERIFY_TRUE(test_ptr, sub_test.failed);
    BS_TEST_VERIFY_TRUE(test_ptr, bs_test_failed(&sub_test));
    memset(&sub_test, 0, sizeof(bs_test_t));
    bs_test_test_fail_succeed(&sub_test);
    BS_TEST_VERIFY_TRUE(test_ptr, sub_test.failed);
    BS_TEST_VERIFY_TRUE(test_ptr, bs_test_failed(&sub_test));
}

/**
 * Tests the EQ / NEQ macros.
 */
void bs_test_eq_neq_tests(bs_test_t *test_ptr)
{
    BS_TEST_VERIFY_EQ(test_ptr, 1, 1);
    BS_TEST_VERIFY_NEQ(test_ptr, 1, 2);

    BS_TEST_VERIFY_STREQ(test_ptr, "a", "a");
    BS_TEST_VERIFY_STRMATCH(test_ptr, "asdf", "^[a-z]+$");

    BS_TEST_VERIFY_MEMEQ(test_ptr, "asdf", "asdf", 4);
}

/** @endcond */
/* == End of test.c ======================================================== */<|MERGE_RESOLUTION|>--- conflicted
+++ resolved
@@ -374,19 +374,12 @@
     char                      tc_buf[4096];
 
     char *term_ptr = getenv("TERM");
-<<<<<<< HEAD
-    if (NULL == term_ptr ||
-        0 == strcmp(term_ptr, "xterm-color") ||
-        0 == strcmp(term_ptr, "xterm-256color")) {
-        /* Hack: Some Unixes use xterm-color, but fail to provide a termcap */
-=======
     if (NULL == term_ptr) {
         // Fallback: Use xterm, provides colors also on github workflows...
         term_ptr = "xterm";
     } else if (0 == strcmp(term_ptr, "xterm-color") ||
                0 == strcmp(term_ptr, "xterm-256color")) {
         // Hack: Some Unixes use xterm-color, but fail to provide a termcap.
->>>>>>> a776f8a2
         term_ptr = "xterm";
     }
     BS_ASSERT(0 < tgetent(tc_buf, term_ptr));
